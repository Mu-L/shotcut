/*
 * Copyright (c) 2019-2022 Meltytech, LLC
 *
 * This program is free software: you can redistribute it and/or modify
 * it under the terms of the GNU General Public License as published by
 * the Free Software Foundation, either version 3 of the License, or
 * (at your option) any later version.
 *
 * This program is distributed in the hope that it will be useful,
 * but WITHOUT ANY WARRANTY; without even the implied warranty of
 * MERCHANTABILITY or FITNESS FOR A PARTICULAR PURPOSE.  See the
 * GNU General Public License for more details.
 *
 * You should have received a copy of the GNU General Public License
 * along with this program.  If not, see <http://www.gnu.org/licenses/>.
 */
import QtQuick
import QtQuick.Controls
import QtQuick.Dialogs
import QtQuick.Layouts
import Shotcut.Controls as Shotcut

RowLayout {
    property var colors: []
    property alias spinnerVisible: gradientSpinner.visible
    property var _stopHandles: []

    signal gradientChanged

    function _updateColorDisplay() {
        if (colors.length < 1) {
            gradientView.stops = [];
            for (var idx = 0; idx < _stopHandles.length; idx++) {
                _stopHandles[idx].destroy();
            }
            _stopHandles = [];
            return;
        }
        var newStops = [];
        var stepSize = (colors.length > 1) ? 1 / (colors.length - 1) : 0;
        for (var idx = 0; idx < colors.length; idx++) {
            newStops.push(stopComponent.createObject(gradientView, {
                        "position": stepSize * idx,
                        "color": colors[idx]
                    }));
        }
        gradientView.stops = newStops;
        for (var idx = 0; idx < _stopHandles.length; idx++) {
            _stopHandles[idx].destroy();
        }
        var newHandles = [];
        for (var idx = 0; idx < colors.length; idx++) {
            newHandles.push(stopHandle.createObject(gradientFrame, {
                        "stopIndex": idx,
                        "colorList": colors
                    }));
        }
        _stopHandles = newHandles;
    }

    function _setStopColor(index, color) {
        colors[index] = color;
        _updateColorDisplay();
        gradientChanged();
    }

    function _setStopCount(count) {
        var oldLength = colors.length;
        var newLength = count;
        var newColors = Array(newLength);
        // Copy values from the old colors list
        for (var idx = 0; idx < Math.min(oldLength, newLength); idx++) {
            newColors[idx] = colors[idx];
        }
        // If the size is increased, copy the last color to fill in.
        for (var idx = oldLength; idx < newLength; idx++) {
            newColors[idx] = colors[colors.length - 1];
        }
        colors = newColors;
        _updateColorDisplay();
        gradientChanged();
    }

    Component.onCompleted: _updateColorDisplay()
    onColorsChanged: {
        gradientSpinner.value = colors.length;
        _updateColorDisplay();
    }

    Component {
        id: stopComponent

        GradientStop {
        }
    }

    Component {
        id: stopHandle

        Rectangle {
            id: handelRect

            property int stopIndex: 0
            property var colorList: []

            function chooseColor() {
                colorDialog.visible = true;
            }

            x: colorList.length == 1 ? (parent.width / 2) - (width / 2) : stopIndex == 0 ? 0 : stopIndex == colorList.length - 1 ? parent.width - width : stopIndex * (parent.width / (colorList.length - 1)) - (width / 2)
            y: 0
            color: typeof colorList[stopIndex] !== 'undefined' ? colorList[stopIndex] : "gray"
            border.color: "gray"
            border.width: 1
            width: 10
            height: parent.height
            radius: 2
            visible: colorList.length > 1

            ColorDialog {
                id: colorDialog

                title: qsTr("Color #%1").arg(stopIndex + 1)
                options: ColorDialog.ShowAlphaChannel
                selectedColor: handelRect.color
                onAccepted: {
                    // Make a copy of the current value.
                    var myColor = Qt.darker(handelRect.color, 1);
                    // Ignore alpha when comparing.
                    myColor.a = selectedColor.a;
                    // If the user changed color but left alpha at 0,
                    // they probably want to reset alpha to opaque.
<<<<<<< HEAD
                    console.log('selectedColor.a=' + selectedColor.a + ' selectedColor=' + selectedColor + ' myColor=' + myColor);
                    if (selectedColor.a === 0 && (!Qt.colorEqual(selectedColor, myColor) || (Qt.colorEqual(selectedColor, 'transparent') && Qt.colorEqual(myColor, 'transparent'))))
                        selectedColor.a = 1;
                    parent.parent._setStopColor(handelRect.stopIndex, String(selectedColor));
=======
                    console.log('currentColor.a=' + currentColor.a + ' currentColor=' + currentColor + ' handelRect.color=' + color);
                    if (currentColor.a === 0 && (!Qt.colorEqual(currentColor, myColor) || (Qt.colorEqual(currentColor, 'transparent') && Qt.colorEqual(handelRect.color, 'transparent'))))
                        currentColor.a = 1;

                    parent.parent._setStopColor(handelRect.stopIndex, String(currentColor));
>>>>>>> 9e6e4823
                }
                modality: application.dialogModality
            }

            Shotcut.HoverTip {
                text: qsTr('Color: %1\nClick to change').arg(color)
            }
        }
    }

    Rectangle {
        id: gradientFrame

        Layout.fillWidth: true
        implicitHeight: 20
        implicitWidth: 200
        color: "transparent"

        Rectangle {
            id: gradientRect

            width: parent.width
            height: parent.height - 6
            y: 3
            border.color: "gray"
            border.width: 1
            radius: 4
            gradient: Gradient {
                id: gradientView
                orientation: Gradient.Horizontal
            }
        }

        MouseArea {
            anchors.fill: parent
            onClicked: {
                if (_stopHandles.length == 0)
                    return;
                var nearestStop = Math.floor(mouseX / (parent.width / _stopHandles.length));
                if (nearestStop >= _stopHandles.length)
                    nearestStop = _stopHandles.length - 1;
                _stopHandles[nearestStop].chooseColor();
            }
        }
    }

    Shotcut.DoubleSpinBox {
        id: gradientSpinner

        Layout.alignment: Qt.AlignVCenter
        width: 100
        value: colors.length
        from: 1
        to: 10
        stepSize: 1
        suffix: qsTr('colors', 'gradient control')
        onValueChanged: {
            if (value != colors.length)
                _setStopCount(value);
        }
    }
}<|MERGE_RESOLUTION|>--- conflicted
+++ resolved
@@ -130,18 +130,10 @@
                     myColor.a = selectedColor.a;
                     // If the user changed color but left alpha at 0,
                     // they probably want to reset alpha to opaque.
-<<<<<<< HEAD
-                    console.log('selectedColor.a=' + selectedColor.a + ' selectedColor=' + selectedColor + ' myColor=' + myColor);
-                    if (selectedColor.a === 0 && (!Qt.colorEqual(selectedColor, myColor) || (Qt.colorEqual(selectedColor, 'transparent') && Qt.colorEqual(myColor, 'transparent'))))
+                    console.log('selectedColor.a=' + selectedColor.a + ' selectedColor=' + selectedColor + ' handelRect.color=' + myColor);
+                    if (selectedColor.a === 0 && (!Qt.colorEqual(selectedColor, myColor) || (Qt.colorEqual(selectedColor, 'transparent') && Qt.colorEqual(handelRect.color, 'transparent'))))
                         selectedColor.a = 1;
                     parent.parent._setStopColor(handelRect.stopIndex, String(selectedColor));
-=======
-                    console.log('currentColor.a=' + currentColor.a + ' currentColor=' + currentColor + ' handelRect.color=' + color);
-                    if (currentColor.a === 0 && (!Qt.colorEqual(currentColor, myColor) || (Qt.colorEqual(currentColor, 'transparent') && Qt.colorEqual(handelRect.color, 'transparent'))))
-                        currentColor.a = 1;
-
-                    parent.parent._setStopColor(handelRect.stopIndex, String(currentColor));
->>>>>>> 9e6e4823
                 }
                 modality: application.dialogModality
             }
