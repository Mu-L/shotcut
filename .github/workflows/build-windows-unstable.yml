name: build-shotcut-windows-unstable

on:
  workflow_dispatch:
  schedule:
    # nightly
    - cron: '0 8 * * *'

jobs:
  build:
    if: ${{ github.repository_owner == 'mltframework' }}
    runs-on: windows-latest

    steps:
      - name: Setup MSYS2
        uses: msys2/setup-msys2@v2
        with:
          msystem: MINGW64
          update: true
          install: >-
            autotools base-devel bzip2 coreutils git gzip tar xz zip
            mingw-w64-x86_64-toolchain
            mingw-w64-x86_64-cmake
            mingw-w64-x86_64-meson
            mingw-w64-x86_64-nasm
            mingw-w64-x86_64-ninja
            mingw-w64-x86_64-nsis
            mingw-w64-x86_64-osslsigncode
            mingw-w64-x86_64-python-pip
            mingw-w64-x86_64-yasm
            mingw-w64-x86_64-cairo
            mingw-w64-x86_64-eigen3
            mingw-w64-x86_64-dlfcn
            mingw-w64-x86_64-fftw
            mingw-w64-x86_64-harfbuzz
            mingw-w64-x86_64-lame
            mingw-w64-x86_64-libepoxy
            mingw-w64-x86_64-libexif
            mingw-w64-x86_64-libmfx
            mingw-w64-x86_64-libsamplerate
            mingw-w64-x86_64-libtheora
            mingw-w64-x86_64-libvorbis
            mingw-w64-x86_64-libvpx
            mingw-w64-x86_64-libwebp
            mingw-w64-x86_64-libxml2
            mingw-w64-x86_64-openssl
            mingw-w64-x86_64-opus
            mingw-w64-x86_64-rubberband
            mingw-w64-x86_64-sox
            mingw-w64-x86_64-vid.stab
            mingw-w64-x86_64-x264
            mingw-w64-x86_64-x265
            mingw-w64-x86_64-libarchive
            mingw-w64-x86_64-potrace
            mingw-w64-x86_64-libimagequant
            mingw-w64-x86_64-python3.10

<<<<<<< HEAD
      - uses: actions/checkout@v3
=======
      - uses: actions/checkout@v2
        with:
          ref: qt6
>>>>>>> 4faf696f

      - name: Build
        shell: msys2 {0}
        run: |
          pacman --noconfirm -Rdd mingw-w64-x86_64-aom
          echo Preparing version
          echo $(date +"%y.%m.%d") > VERSION
          VERSION=$(cat VERSION)
          echo VERSION=$VERSION
          FILENAME_VERSION=UNSTABLE-$(echo $VERSION | tr -d .)
          pushd "$HOME"
          echo Downloading Qt
          mkdir Qt
          cd Qt
          curl -kLO --no-progress-meter https://s3.amazonaws.com/misc.meltymedia/shotcut-build/qt-6.4.2-x64-mingw810.txz
          echo Extracting Qt
          tar -xJf qt-6.4.2-x64-mingw810.txz
          cd ..
          echo Downloading prebuilt SWH LADSPA plugins
          curl -kLO --no-progress-meter https://s3.amazonaws.com/misc.meltymedia/shotcut-build/swh-plugins-win64-0.4.15.tar.xz
          echo Downloading a few other prebuilt dependencies
          curl -kLO --no-progress-meter https://s3.amazonaws.com/misc.meltymedia/shotcut-build/mlt-prebuilt-mingw64-v5.txz
          echo Extracting prebuilt dependencies
          tar -xJf mlt-prebuilt-mingw64-v5.txz
          CHECKOUT_DIR=$(popd)
          popd
          echo Running the build script
          echo INSTALL_DIR=\"$CHECKOUT_DIR/build\"
          echo INSTALL_DIR=\"$CHECKOUT_DIR/build\" > build-shotcut.conf
          echo SHOTCUT_VERSION=\"$VERSION\" >> build-shotcut.conf
          echo SHOTCUT_HEAD=0 >> build-shotcut.conf
          echo SHOTCUT_REVISION=origin/qt6 >> build-shotcut.conf
          bash scripts/build-shotcut-msys2.sh
          pushd build
          echo Installing awscli
          pip install awscli
          export AWS_ACCESS_KEY_ID=${{ secrets.AWS_ACCESS_KEY }}
          export AWS_SECRET_ACCESS_KEY=${{ secrets.AWS_SECRET_KEY }}
          export AWS_DEFAULT_REGION=us-east-1
          echo Downloading code-signing certificates
          aws s3 cp s3://misc.meltymedia/shotcut-build/CodeSignCertificates.p12.new ./ --no-progress
          aws s3 cp s3://misc.meltymedia/shotcut-build/CodeSignCertificates.pass ./ --no-progress
          echo Signing shotcut.exe
          osslsigncode sign -pkcs12 CodeSignCertificates.p12.new -readpass CodeSignCertificates.pass -n "Shotcut" -i "https://www.meltytech.com" -t "http://timestamp.digicert.com" -in Shotcut/shotcut.exe -out Shotcut/shotcut-signed.exe
          mv Shotcut/shotcut-signed.exe Shotcut/shotcut.exe
          echo Signing glaxnimate.exe
          osslsigncode sign -pkcs12 CodeSignCertificates.p12.new -readpass CodeSignCertificates.pass -n "Shotcut" -i "https://www.meltytech.com" -t "http://timestamp.digicert.com" -in Shotcut/glaxnimate.exe -out Shotcut/glaxnimate-signed.exe
          mv Shotcut/glaxnimate-signed.exe Shotcut/glaxnimate.exe
          echo Packaging the portable zip
          zip -gr shotcut-win64-$FILENAME_VERSION.zip Shotcut
          echo Packaging the installer
          makensis shotcut.nsi
          echo Signing the installer
          osslsigncode sign -pkcs12 CodeSignCertificates.p12.new -readpass CodeSignCertificates.pass -n "Shotcut Installer" -i "https://www.meltytech.com" -t "http://timestamp.digicert.com" -in shotcut-setup.exe -out shotcut-setup-signed.exe
          mv shotcut-setup-signed.exe shotcut-win64-$FILENAME_VERSION.exe
          rm shotcut-setup.exe
          popd
          echo Done

      - name: Upload artifact
        uses: actions/upload-artifact@v3
        with:
          name: windows-portable
          path: ./build/shotcut-win64-*.zip

      - name: Upload packages to S3
        shell: msys2 {0}
        run: |
          export AWS_ACCESS_KEY_ID=${{ secrets.AWS_ACCESS_KEY }}
          export AWS_SECRET_ACCESS_KEY=${{ secrets.AWS_SECRET_KEY }}
          export AWS_DEFAULT_REGION=us-east-1
          for file in build/*.{exe,zip}; do
            echo Uploading "$file" to S3
            aws s3 cp "$file" s3://builds.us.meltytech/shotcut/ --no-progress
          done<|MERGE_RESOLUTION|>--- conflicted
+++ resolved
@@ -55,13 +55,9 @@
             mingw-w64-x86_64-libimagequant
             mingw-w64-x86_64-python3.10
 
-<<<<<<< HEAD
       - uses: actions/checkout@v3
-=======
-      - uses: actions/checkout@v2
         with:
           ref: qt6
->>>>>>> 4faf696f
 
       - name: Build
         shell: msys2 {0}
