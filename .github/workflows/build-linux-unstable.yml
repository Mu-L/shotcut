name: build-shotcut-linux-unstable

on:
  workflow_dispatch:
  schedule:
    # nightly
    - cron: '0 8 * * *'

env:
  IMAGE_NAME: mltframework/shotcut-build:qt6.4.2-ubuntu20.04

jobs:
  build:
    runs-on: ubuntu-18.04

    steps:
<<<<<<< HEAD
      - uses: actions/checkout@v3
=======
      - uses: actions/checkout@v2
        with:
          ref: qt6
>>>>>>> 4faf696f

      - name: Build
        run: |
          echo Preparing version
          echo $(date +"%y.%m.%d") > VERSION
          VERSION=$(cat VERSION)
          echo VERSION=$VERSION
          FILENAME_VERSION=UNSTABLE-$(echo $VERSION | tr -d .)
          cd scripts
          echo Making build script config file
          echo CLEANUP=0 > build-shotcut.conf
          echo SHOTCUT_VERSION=\"$VERSION\" >> build-shotcut.conf
          echo SHOTCUT_HEAD=0 >> build-shotcut.conf
          echo SHOTCUT_REVISION=origin/qt6 >> build-shotcut.conf
          docker run -v $PWD:/root/shotcut $IMAGE_NAME
          echo Renaming build artifacts
          mv shotcut.txz shotcut-linux-x86_64-$FILENAME_VERSION.txz
          mv src.txz shotcut-src-$FILENAME_VERSION.txz

      - name: Upload artifact
        uses: actions/upload-artifact@v3
        with:
          name: linux-portable
          path: |
            scripts/shotcut-linux-x86_64-*.txz

      - name: Upload portable and source archives to S3
        if: ${{ github.repository_owner == 'mltframework' }}
        uses: mltframework/s3cmd-action@v0
        with:
          args: >-
            --access_key=${{ secrets.AWS_ACCESS_KEY }}
            --secret_key=${{ secrets.AWS_SECRET_KEY }}
            --acl-public
            --stop-on-error
            put scripts/*.txz s3://builds.us.meltytech/shotcut/

      - name: Package AppImage
        run: |
          sudo apt install desktop-file-utils
          mkdir packaging/linux/Shotcut
          cp VERSION packaging/linux/Shotcut/
          cd packaging/linux
          wget https://raw.githubusercontent.com/probonopd/AppImages/master/pkg2appimage
          bash -ex pkg2appimage appimage/appimage.yml
          FILENAME_VERSION=UNSTABLE-$(cat Shotcut/VERSION | tr -d .)
          mv out/*.AppImage out/shotcut-linux-x86_64-$FILENAME_VERSION.AppImage
          chmod +x out/shotcut-linux-x86_64-$FILENAME_VERSION.AppImage

      - name: Upload AppImage to S3
        if: ${{ github.repository_owner == 'mltframework' }}
        uses: mltframework/s3cmd-action@v0
        with:
          args: >-
            --access_key=${{ secrets.AWS_ACCESS_KEY }}
            --secret_key=${{ secrets.AWS_SECRET_KEY }}
            --acl-public
            --stop-on-error
            put packaging/linux/out/*.AppImage s3://builds.us.meltytech/shotcut/

      - name: Install Snapcraft
        if: ${{ github.repository_owner == 'mltframework' }}
        uses: samuelmeuli/action-snapcraft@v1.2.0
        with:
          use_lxd: true
      - name: Package snap
        if: ${{ github.repository_owner == 'mltframework' }}
        env:
          SNAPCRAFT_STORE_CREDENTIALS: ${{ secrets.SNAPCRAFT_TOKEN }}
        run: |
          VERSION=$(cat VERSION)
          mv scripts/shotcut-linux-x86_64-*.txz packaging/linux
          cd packaging/linux
          mkdir -p snap/gui
          cp ../../icons/shotcut-logo-64.png snap/gui
          sed 's|Icon=.*|Icon=${SNAP}/meta/gui/shotcut-logo-64.png|' org.shotcut.Shotcut.desktop > snap/gui/shotcut.desktop
          FILENAME=$(ls *.txz)
          sed "s/\$VERSION/${VERSION}/ ; s/\$FILENAME/${FILENAME}/" snapcraft.yaml.in > snap/snapcraft.yaml
          sg lxd -c 'snapcraft --use-lxd'
          snapcraft upload --release=edge shotcut_*.snap<|MERGE_RESOLUTION|>--- conflicted
+++ resolved
@@ -14,13 +14,9 @@
     runs-on: ubuntu-18.04
 
     steps:
-<<<<<<< HEAD
       - uses: actions/checkout@v3
-=======
-      - uses: actions/checkout@v2
         with:
           ref: qt6
->>>>>>> 4faf696f
 
       - name: Build
         run: |
